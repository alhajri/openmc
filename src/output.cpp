#include "openmc/output.h"

#include <algorithm>  // for transform, max
#include <cstring>  // for strlen
#include <ctime> // for time, localtime
#include <iomanip>  // for setw, setprecision, put_time
#include <ios> // for fixed, scientific, left
#include <iostream>
#include <fstream>
#include <sstream>
#include <unordered_map>
#include <utility> // for pair

#include <fmt/core.h>
#include <fmt/ostream.h>
#ifdef _OPENMP
#include <omp.h>
#endif
#include "xtensor/xview.hpp"

#include "openmc/capi.h"
#include "openmc/cell.h"
#include "openmc/constants.h"
#include "openmc/eigenvalue.h"
#include "openmc/error.h"
#include "openmc/geometry.h"
#include "openmc/lattice.h"
#include "openmc/math_functions.h"
#include "openmc/message_passing.h"
#include "openmc/mgxs_interface.h"
#include "openmc/nuclide.h"
#include "openmc/plot.h"
#include "openmc/reaction.h"
#include "openmc/settings.h"
#include "openmc/simulation.h"
#include "openmc/surface.h"
#include "openmc/tallies/derivative.h"
#include "openmc/tallies/sensitivity.h"
#include "openmc/tallies/filter.h"
#include "openmc/tallies/tally.h"
#include "openmc/tallies/tally_scoring.h"
#include "openmc/timer.h"

namespace openmc {

//==============================================================================

void title()
{
  fmt::print(
    "                                %%%%%%%%%%%%%%%\n"
    "                           %%%%%%%%%%%%%%%%%%%%%%%%\n"
    "                        %%%%%%%%%%%%%%%%%%%%%%%%%%%%%%\n"
    "                      %%%%%%%%%%%%%%%%%%%%%%%%%%%%%%%%%%\n"
    "                    %%%%%%%%%%%%%%%%%%%%%%%%%%%%%%%%%%%%%%\n"
    "                   %%%%%%%%%%%%%%%%%%%%%%%%%%%%%%%%%%%%%%%%\n"
    "                                    %%%%%%%%%%%%%%%%%%%%%%%%\n"
    "                                     %%%%%%%%%%%%%%%%%%%%%%%%\n"
    "                 ###############      %%%%%%%%%%%%%%%%%%%%%%%%\n"
    "                ##################     %%%%%%%%%%%%%%%%%%%%%%%\n"
    "                ###################     %%%%%%%%%%%%%%%%%%%%%%%\n"
    "                ####################     %%%%%%%%%%%%%%%%%%%%%%\n"
    "                #####################     %%%%%%%%%%%%%%%%%%%%%\n"
    "                ######################     %%%%%%%%%%%%%%%%%%%%\n"
    "                #######################     %%%%%%%%%%%%%%%%%%\n"
    "                 #######################     %%%%%%%%%%%%%%%%%\n"
    "                 ######################     %%%%%%%%%%%%%%%%%\n"
    "                  ####################     %%%%%%%%%%%%%%%%%\n"
    "                    #################     %%%%%%%%%%%%%%%%%\n"
    "                     ###############     %%%%%%%%%%%%%%%%\n"
    "                       ############     %%%%%%%%%%%%%%%\n"
    "                          ########     %%%%%%%%%%%%%%\n"
    "                                      %%%%%%%%%%%\n\n");

  // Write version information
  fmt::print(
    "                   | The OpenMC Monte Carlo Code\n"
    "         Copyright | 2011-2020 MIT and OpenMC contributors\n"
<<<<<<< HEAD
    "           License | http://openmc.readthedocs.io/en/latest/license.html\n"
    "           Version | {}.{}.{}{} - abdulla\n", VERSION_MAJOR, VERSION_MINOR,
=======
    "           License | https://docs.openmc.org/en/latest/license.html\n"
    "           Version | {}.{}.{}{}\n", VERSION_MAJOR, VERSION_MINOR,
>>>>>>> 65d2d867
    VERSION_RELEASE, VERSION_DEV ? "-dev" : "");
#ifdef GIT_SHA1
  fmt::print("          Git SHA1 | {}\n", GIT_SHA1);
#endif

  // Write the date and time
  fmt::print("         Date/Time | {}\n", time_stamp());

#ifdef OPENMC_MPI
  // Write number of processors
  fmt::print("     MPI Processes | {}\n", mpi::n_procs);
#endif

#ifdef _OPENMP
  // Write number of OpenMP threads
  fmt::print("    OpenMP Threads | {}\n", omp_get_max_threads());
#endif
  std::cout << std::endl;
}

//==============================================================================

std::string
header(const char* msg) {
  // Determine how many times to repeat the '=' character.
  int n_prefix = (63 - strlen(msg)) / 2;
  int n_suffix = n_prefix;
  if ((strlen(msg) % 2) == 0) ++n_suffix;

  // Convert to uppercase.
  std::string upper(msg);
  std::transform(upper.begin(), upper.end(), upper.begin(), ::toupper);

  // Add ===>  <=== markers.
  std::stringstream out;
  out << ' ';
  for (int i = 0; i < n_prefix; i++) out << '=';
  out << ">     " << upper << "     <";
  for (int i = 0; i < n_suffix; i++) out << '=';

  return out.str();
}

std::string header(const std::string& msg) {return header(msg.c_str());}

void
header(const char* msg, int level) {
  auto out = header(msg);

  // Print header based on verbosity level.
  if (settings::verbosity >= level)
    std::cout << '\n' << out << "\n" << std::endl;
}

//==============================================================================

std::string time_stamp()
{
  std::stringstream ts;
  std::time_t t = std::time(nullptr);   // get time now
  ts << std::put_time(std::localtime(&t), "%Y-%m-%d %H:%M:%S");
  return ts.str();
}

//==============================================================================

void print_particle(Particle& p)
{
  // Display particle type and ID.
  switch (p.type_) {
    case Particle::Type::neutron:
      fmt::print("Neutron ");
      break;
    case Particle::Type::photon:
      fmt::print("Photon ");
      break;
    case Particle::Type::electron:
      fmt::print("Electron ");
      break;
    case Particle::Type::positron:
      fmt::print("Positron ");
      break;
    default:
      fmt::print("Unknown Particle ");
  }
  fmt::print("{}\n", p.id_);

  // Display particle geometry hierarchy.
  for (auto i = 0; i < p.n_coord_; i++) {
    fmt::print("  Level {}\n", i);

    if (p.coord_[i].cell != C_NONE) {
      const Cell& c {*model::cells[p.coord_[i].cell]};
      fmt::print("    Cell             = {}\n", c.id_);
    }

    if (p.coord_[i].universe != C_NONE) {
      const Universe& u {*model::universes[p.coord_[i].universe]};
      fmt::print("    Universe         = {}\n", u.id_);
    }

    if (p.coord_[i].lattice != C_NONE) {
      const Lattice& lat {*model::lattices[p.coord_[i].lattice]};
      fmt::print("    Lattice          = {}\n", lat.id_);
      fmt::print("    Lattice position = ({},{},{})\n", p.coord_[i].lattice_x,
        p.coord_[i].lattice_y, p.coord_[i].lattice_z);
    }

    fmt::print("    r = {}\n", p.coord_[i].r);
    fmt::print("    u = {}\n", p.coord_[i].u);
  }

  // Display miscellaneous info.
  if (p.surface_ != 0) {
    // Surfaces identifiers are >= 1, but indices are >= 0 so we need -1
    const Surface& surf {*model::surfaces[std::abs(p.surface_)-1]};
    fmt::print("  Surface = {}\n", (p.surface_ > 0) ? surf.id_ : -surf.id_);
  }
  fmt::print("  Weight = {}\n", p.wgt_);
  if (settings::run_CE) {
    fmt::print("  Energy = {}\n", p.E_);
  } else {
    fmt::print("  Energy Group = {}\n", p.g_);
  }
  fmt::print("  Delayed Group = {}\n\n", p.delayed_group_);
}

//==============================================================================

void print_plot()
{
  header("PLOTTING SUMMARY", 5);
  if (settings::verbosity < 5) return;

  for (auto pl : model::plots) {
    // Plot id
    fmt::print("Plot ID: {}\n", pl.id_);
    // Plot filename
    fmt::print("Plot file: {}\n", pl.path_plot_);
    // Plot level
    fmt::print("Universe depth: {}\n", pl.level_);

    // Plot type
    if (PlotType::slice == pl.type_) {
      fmt::print("Plot Type: Slice\n");
    } else if (PlotType::voxel == pl.type_) {
      fmt::print("Plot Type: Voxel\n");
    }

    // Plot parameters
    fmt::print("Origin: {} {} {}\n", pl.origin_[0], pl.origin_[1], pl.origin_[2]);

    if (PlotType::slice == pl.type_) {
      fmt::print("Width: {:4} {:4}\n", pl.width_[0], pl.width_[1]);
    } else if (PlotType::voxel == pl.type_) {
      fmt::print("Width: {:4} {:4} {:4}\n", pl.width_[0], pl.width_[1],
        pl.width_[2]);
    }

    if (PlotColorBy::cells == pl.color_by_) {
      fmt::print("Coloring: Cells\n");
    } else if (PlotColorBy::mats == pl.color_by_) {
      fmt::print("Coloring: Materials\n");
    }

    if (PlotType::slice == pl.type_) {
      switch(pl.basis_) {
      case PlotBasis::xy:
        fmt::print("Basis: XY\n");
        break;
      case PlotBasis::xz:
        fmt::print("Basis: XZ\n");
        break;
      case PlotBasis::yz:
        fmt::print("Basis: YZ\n");
        break;
      }
      fmt::print("Pixels: {} {}\n", pl.pixels_[0], pl.pixels_[1]);
    } else if (PlotType::voxel == pl.type_) {
      fmt::print("Voxels: {} {} {}\n", pl.pixels_[0], pl.pixels_[1], pl.pixels_[2]);
    }

    fmt::print("\n");
  }
}

//==============================================================================

void
print_overlap_check()
{
  #ifdef OPENMC_MPI
    std::vector<int64_t> temp(model::overlap_check_count);
    MPI_Reduce(temp.data(), model::overlap_check_count.data(),
               model::overlap_check_count.size(), MPI_INT64_T,
               MPI_SUM, 0, mpi::intracomm);
  #endif

  if (mpi::master) {
    header("cell overlap check summary", 1);
    fmt::print(" Cell ID      No. Overlap Checks\n");

    std::vector<int32_t> sparse_cell_ids;
    for (int i = 0; i < model::cells.size(); i++) {
      fmt::print(" {:8} {:17}\n", model::cells[i]->id_, model::overlap_check_count[i]);
      if (model::overlap_check_count[i] < 10) {
        sparse_cell_ids.push_back(model::cells[i]->id_);
      }
    }

    fmt::print("\n There were {} cells with less than 10 overlap checks\n",
      sparse_cell_ids.size());
    for (auto id : sparse_cell_ids) {
      fmt::print(" {}", id);
    }
    fmt::print("\n");
  }
}

//==============================================================================

void print_usage()
{
  if (mpi::master) {
    fmt::print(
      "Usage: openmc [options] [directory]\n\n"
      "Options:\n"
      "  -c, --volume           Run in stochastic volume calculation mode\n"
      "  -g, --geometry-debug   Run with geometry debugging on\n"
      "  -n, --particles        Number of particles per generation\n"
      "  -p, --plot             Run in plotting mode\n"
      "  -r, --restart          Restart a previous run from a state point\n"
      "                         or a particle restart file\n"
      "  -s, --threads          Number of OpenMP threads\n"
      "  -t, --track            Write tracks for all particles\n"
      "  -e, --event            Run using event-based parallelism\n"
      "  -v, --version          Show version information\n"
      "  -h, --help             Show this message\n");
  }
}

//==============================================================================

void print_version()
{
  if (mpi::master) {
    fmt::print("OpenMC version {}.{}.{}\n", VERSION_MAJOR, VERSION_MINOR,
      VERSION_RELEASE);
#ifdef GIT_SHA1
    fmt::print("Git SHA1: {}\n", GIT_SHA1);
#endif
    fmt::print("Copyright (c) 2011-2020 Massachusetts Institute of "
      "Technology and OpenMC contributors\nMIT/X license at "
      "<https://docs.openmc.org/en/latest/license.html>\n");
  }
}

//==============================================================================

void print_columns()
{
  if (settings::entropy_on) {
    fmt::print(
      "  Bat./Gen.      k       Entropy         Average k \n"
      "  =========   ========   ========   ====================\n");
  } else {
    fmt::print(
      "  Bat./Gen.      k            Average k\n"
      "  =========   ========   ====================\n");
  }
}

//==============================================================================

void print_generation()
{
  // Determine overall generation index and number of active generations
  int idx = overall_generation() - 1;
  int n = simulation::current_batch > settings::n_inactive ?
    settings::gen_per_batch*simulation::n_realizations + simulation::current_gen : 0;

  // write out batch/generation and generation k-effective
  auto batch_and_gen = std::to_string(simulation::current_batch) + "/" +
    std::to_string(simulation::current_gen);
  fmt::print("  {:>9}   {:8.5f}", batch_and_gen, simulation::k_generation[idx]);

  // write out entropy info
  if (settings::entropy_on) {
    fmt::print("   {:8.5f}", simulation::entropy[idx]);
  }

  if (n > 1) {
    fmt::print("   {:8.5f} +/-{:8.5f}", simulation::keff, simulation::keff_std);
  }
  std::cout << std::endl;
}

//==============================================================================

void show_time(const char* label, double secs, int indent_level=0)
{
  int width = 33 - indent_level*2;
  fmt::print("{0:{1}} {2:<{3}} = {4:>10.4e} seconds\n",
    "", 2*indent_level, label, width, secs);
}

void show_rate(const char* label, double particles_per_sec)
{
  fmt::print(" {:<33} = {:.6} particles/second\n", label, particles_per_sec);
}

void print_runtime()
{
  using namespace simulation;

  // display header block
  header("Timing Statistics", 6);
  if (settings::verbosity < 6) return;

  // display time elapsed for various sections
  show_time("Total time for initialization", time_initialize.elapsed());
  show_time("Reading cross sections", time_read_xs.elapsed(), 1);
  show_time("Total time in simulation", time_inactive.elapsed() +
    time_active.elapsed());
  show_time("Time in transport only", time_transport.elapsed(), 1);
  if (settings::event_based) {
    show_time("Particle initialization", time_event_init.elapsed(), 2);
    show_time("XS lookups", time_event_calculate_xs.elapsed(), 2);
    show_time("Advancing", time_event_advance_particle.elapsed(), 2);
    show_time("Surface crossings", time_event_surface_crossing.elapsed(), 2);
    show_time("Collisions", time_event_collision.elapsed(), 2);
    show_time("Particle death", time_event_death.elapsed(), 2);
  }
  if (settings::run_mode == RunMode::EIGENVALUE) {
    show_time("Time in inactive batches", time_inactive.elapsed(), 1);
  }
  show_time("Time in active batches", time_active.elapsed(), 1);
  if (settings::run_mode == RunMode::EIGENVALUE) {
    show_time("Time synchronizing fission bank", time_bank.elapsed(), 1);
    show_time("Sampling source sites", time_bank_sample.elapsed(), 2);
    show_time("SEND/RECV source sites", time_bank_sendrecv.elapsed(), 2);
  }
  show_time("Time accumulating tallies", time_tallies.elapsed(), 1);
  show_time("Total time for finalization", time_finalize.elapsed());
  show_time("Total time elapsed", time_total.elapsed());

  // Calculate particle rate in active/inactive batches
  int n_active = simulation::current_batch - settings::n_inactive;
  double speed_inactive = 0.0;
  double speed_active;
  if (settings::restart_run) {
    if (simulation::restart_batch < settings::n_inactive) {
      speed_inactive = (settings::n_particles * (settings::n_inactive
        - simulation::restart_batch) * settings::gen_per_batch)
        / time_inactive.elapsed();
      speed_active = (settings::n_particles * n_active
        * settings::gen_per_batch) / time_active.elapsed();
    } else {
      speed_active = (settings::n_particles * (settings::n_batches
        - simulation::restart_batch) * settings::gen_per_batch)
        / time_active.elapsed();
    }
  } else {
    if (settings::n_inactive > 0) {
      speed_inactive = (settings::n_particles * settings::n_inactive
        * settings::gen_per_batch) / time_inactive.elapsed();
    }
    speed_active = (settings::n_particles * n_active * settings::gen_per_batch)
      / time_active.elapsed();
  }

  // display calculation rate
  if (!(settings::restart_run && (simulation::restart_batch >= settings::n_inactive))
      && settings::n_inactive > 0) {
    show_rate("Calculation Rate (inactive)", speed_inactive);
  }
  show_rate("Calculation Rate (active)", speed_active);
}

//==============================================================================

std::pair<double, double>
mean_stdev(const double* x, int n)
{
  double mean = x[static_cast<int>(TallyResult::SUM)] / n;
  double stdev = n > 1 ? std::sqrt(std::max(0.0, (
    x[static_cast<int>(TallyResult::SUM_SQ)]/n - mean*mean)/(n - 1))) : 0.0;
  return {mean, stdev};
}

//==============================================================================

void print_results()
{
  // display header block for results
  header("Results", 4);
  if (settings::verbosity < 4) return;

  // Calculate t-value for confidence intervals
  int n = simulation::n_realizations;
  double alpha, t_n1, t_n3;
  if (settings::confidence_intervals) {
    alpha = 1.0 - CONFIDENCE_LEVEL;
    t_n1 = t_percentile(1.0 - alpha/2.0, n - 1);
    t_n3 = t_percentile(1.0 - alpha/2.0, n - 3);
  } else {
    t_n1 = 1.0;
    t_n3 = 1.0;
  }

  // write global tallies
  const auto& gt = simulation::global_tallies;
  double mean, stdev;
  if (n > 1) {
    if (settings::run_mode == RunMode::EIGENVALUE) {
      std::tie(mean, stdev) = mean_stdev(&gt(GlobalTally::K_COLLISION, 0), n);
      fmt::print(" k-effective (Collision)     = {:.5f} +/- {:.5f}\n",
        mean, t_n1 * stdev);
      std::tie(mean, stdev) = mean_stdev(&gt(GlobalTally::K_TRACKLENGTH, 0), n);
      fmt::print(" k-effective (Track-length)  = {:.5f} +/- {:.5f}\n",
        mean, t_n1 * stdev);
      std::tie(mean, stdev) = mean_stdev(&gt(GlobalTally::K_ABSORPTION, 0), n);
      fmt::print(" k-effective (Absorption)    = {:.5f} +/- {:.5f}\n",
        mean, t_n1 * stdev);
      if (n > 3) {
        double k_combined[2];
        openmc_get_keff(k_combined);
        fmt::print(" Combined k-effective        = {:.5f} +/- {:.5f}\n",
          k_combined[0], k_combined[1]);
      }
    }
    std::tie(mean, stdev) = mean_stdev(&gt(GlobalTally::LEAKAGE, 0), n);
    fmt::print(" Leakage Fraction            = {:.5f} +/- {:.5f}\n",
      mean, t_n1 * stdev);
  } else {
    if (mpi::master) warning("Could not compute uncertainties -- only one "
      "active batch simulated!");

    if (settings::run_mode == RunMode::EIGENVALUE) {
      fmt::print(" k-effective (Collision)    = {:.5f}\n",
        gt(GlobalTally::K_COLLISION, TallyResult::SUM) / n);
      fmt::print(" k-effective (Track-length) = {:.5f}\n",
        gt(GlobalTally::K_TRACKLENGTH, TallyResult::SUM) / n);
      fmt::print(" k-effective (Absorption)   = {:.5f}\n",
        gt(GlobalTally::K_ABSORPTION, TallyResult::SUM) / n);
    }
    fmt::print(" Leakage Fraction           = {:.5f}\n",
      gt(GlobalTally::LEAKAGE, TallyResult::SUM) / n);
  }
  fmt::print("\n");
}

//==============================================================================

const std::unordered_map<int, const char*> score_names = {
  {SCORE_FLUX,               "Flux"},
  {SCORE_TOTAL,              "Total Reaction Rate"},
  {SCORE_SCATTER,            "Scattering Rate"},
  {SCORE_NU_SCATTER,         "Scattering Production Rate"},
  {SCORE_ABSORPTION,         "Absorption Rate"},
  {SCORE_FISSION,            "Fission Rate"},
  {SCORE_NU_FISSION,         "Nu-Fission Rate"},
  {SCORE_KAPPA_FISSION,      "Kappa-Fission Rate"},
  {SCORE_EVENTS,             "Events"},
  {SCORE_DECAY_RATE,         "Decay Rate"},
  {SCORE_DELAYED_NU_FISSION, "Delayed-Nu-Fission Rate"},
  {SCORE_PROMPT_NU_FISSION,  "Prompt-Nu-Fission Rate"},
  {SCORE_INVERSE_VELOCITY,   "Flux-Weighted Inverse Velocity"},
  {SCORE_FISS_Q_PROMPT,      "Prompt fission power"},
  {SCORE_FISS_Q_RECOV,       "Recoverable fission power"},
  {SCORE_CURRENT,            "Current"},
};

//! Create an ASCII output file showing all tally results.

void
write_tallies()
{
  if (model::tallies.empty()) return;

  // Open the tallies.out file.
  std::ofstream tallies_out;
  tallies_out.open("tallies.out", std::ios::out | std::ios::trunc);

  // Loop over each tally.
  for (auto i_tally = 0; i_tally < model::tallies.size(); ++i_tally) {
    const auto& tally {*model::tallies[i_tally]};

    // Write header block.
    std::string tally_header("TALLY " + std::to_string(tally.id_));
    if (!tally.name_.empty()) tally_header += ": " + tally.name_;
    fmt::print(tallies_out, "{}\n\n", header(tally_header));

    if (!tally.writable_) {
      fmt::print(tallies_out, " Internal\n\n");
      continue;
    }

    // Calculate t-value for confidence intervals
    double t_value = 1;
    if (settings::confidence_intervals) {
      auto alpha = 1 - CONFIDENCE_LEVEL;
      t_value = t_percentile(1 - alpha*0.5, tally.n_realizations_ - 1);
    }

    // Write derivative information.
    if (tally.deriv_ != C_NONE) {
      const auto& deriv {model::tally_derivs[tally.deriv_]};
      switch (deriv.variable) {
      case DerivativeVariable::DENSITY:
        fmt::print(tallies_out, " Density derivative Material {}\n",
          deriv.diff_material);
        break;
      case DerivativeVariable::NUCLIDE_DENSITY:
        fmt::print(tallies_out, " Nuclide density derivative Material {} Nuclide {}\n",
          deriv.diff_material, data::nuclides[deriv.diff_nuclide]->name_);
        break;
      case DerivativeVariable::TEMPERATURE:
        fmt::print(tallies_out, " Temperature derivative Material {}\n",
          deriv.diff_material);
        break;
      default:
        fatal_error(fmt::format("Differential tally dependent variable for "
          "tally {} not defined in output.cpp", tally.id_));
      }
    }


    // Write sensitivity information.
    if (tally.sens_ != C_NONE) {
      const auto& sens {model::tally_sens[tally.sens_]};
      switch (sens.variable) {
      case SensitivityVariable::CROSS_SECTION:
        fmt::print(tallies_out, " Cross section sensitivity Nuclide {} Reaction {}\n",
          data::nuclides[sens.sens_nuclide]->name_, sens.sens_reaction);
        break;
      case SensitivityVariable::MULTIPOLE:
        fmt::print(tallies_out, " Multipole sensitivity Nuclide {}\n",
          data::nuclides[sens.sens_nuclide]->name_);
        break;
      default:
        fatal_error(fmt::format("Sensitivity tally dependent variable for "
          "tally {} not defined in output.cpp", tally.id_));
      }
    }

    // Initialize Filter Matches Object
    std::vector<FilterMatch> filter_matches;
    // Allocate space for tally filter matches
    filter_matches.resize(model::tally_filters.size());

    // Loop over all filter bin combinations.
    auto filter_iter = FilterBinIter(tally, false, &filter_matches);
    auto end = FilterBinIter(tally, true, &filter_matches);
    for (; filter_iter != end; ++filter_iter) {
      auto filter_index = filter_iter.index_;

      // Print info about this combination of filter bins.  The stride check
      // prevents redundant output.
      int indent = 0;
      for (auto i = 0; i < tally.filters().size(); ++i) {
        if (filter_index % tally.strides(i) == 0) {
          auto i_filt = tally.filters(i);
          const auto& filt {*model::tally_filters[i_filt]};
          auto& match {filter_matches[i_filt]};
          fmt::print(tallies_out, "{0:{1}}{2}\n", "", indent + 1,
            filt.text_label(match.i_bin_));
        }
        indent += 2;
      }

      // Loop over all nuclide and score combinations.
      int score_index = 0;
      for (auto i_nuclide : tally.nuclides_) {
        // Write label for this nuclide bin.
        if (i_nuclide == -1) {
          fmt::print(tallies_out, "{0:{1}}Total Material\n", "", indent + 1);
        } else {
          if (settings::run_CE) {
            fmt::print(tallies_out, "{0:{1}}{2}\n", "", indent + 1,
              data::nuclides[i_nuclide]->name_);
          } else {
            fmt::print(tallies_out, "{0:{1}}{2}\n", "", indent + 1,
              data::mg.nuclides_[i_nuclide].name);
          }
        }

        // Write the score, mean, and uncertainty.
        indent += 2;
        for (auto score : tally.scores_) {
          std::string score_name = score > 0 ? reaction_name(score)
            : score_names.at(score);
          double mean, stdev;
          if (tally.sens_ != C_NONE){
            int n_bins = model::tally_sens[tally.sens_].n_bins_;
            for (auto filter_idx = 0; filter_idx < n_bins; ++filter_idx){
              std::tie(mean, stdev) = mean_stdev(
                &tally.results_(filter_idx, score_index, 0), tally.n_realizations_);
              fmt::print(tallies_out, "{0:{1}}{2:<36} {3:.6} +/- {4:.6}\n",
                "", indent + 1, score_name, mean, t_value * stdev);
            }
            score_index += 1;
            continue;
          }
          std::tie(mean, stdev) = mean_stdev(
            &tally.results_(filter_index, score_index, 0), tally.n_realizations_);
          fmt::print(tallies_out, "{0:{1}}{2:<36} {3:.6} +/- {4:.6}\n",
            "", indent + 1, score_name, mean, t_value * stdev);
          score_index += 1;
        }
        indent -= 2;
      }
    }
  }
}

} // namespace openmc<|MERGE_RESOLUTION|>--- conflicted
+++ resolved
@@ -76,13 +76,8 @@
   fmt::print(
     "                   | The OpenMC Monte Carlo Code\n"
     "         Copyright | 2011-2020 MIT and OpenMC contributors\n"
-<<<<<<< HEAD
-    "           License | http://openmc.readthedocs.io/en/latest/license.html\n"
-    "           Version | {}.{}.{}{} - abdulla\n", VERSION_MAJOR, VERSION_MINOR,
-=======
     "           License | https://docs.openmc.org/en/latest/license.html\n"
-    "           Version | {}.{}.{}{}\n", VERSION_MAJOR, VERSION_MINOR,
->>>>>>> 65d2d867
+    "           Version | {}.{}.{}{}-abdulla\n", VERSION_MAJOR, VERSION_MINOR,
     VERSION_RELEASE, VERSION_DEV ? "-dev" : "");
 #ifdef GIT_SHA1
   fmt::print("          Git SHA1 | {}\n", GIT_SHA1);
