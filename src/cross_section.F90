module cross_section

  use constants
  use energy_grid,     only: grid_method, log_spacing
  use error,           only: fatal_error
  use global
  use list_header,     only: ListElemInt
  use material_header, only: Material
  use nuclide_header
  use particle_header, only: Particle
  use random_lcg,      only: prn, future_prn, prn_set_stream
  use sab_header,      only: SAlphaBeta
  use search,          only: binary_search

  implicit none

contains

!===============================================================================
! CALCULATE_XS determines the macroscopic cross sections for the material the
! particle is currently traveling through.
!===============================================================================

  subroutine calculate_xs(p)

    type(Particle), intent(inout) :: p

    integer :: i             ! loop index over nuclides
    integer :: i_nuclide     ! index into nuclides array
    integer :: i_sab         ! index into sab_tables array
    integer :: j             ! index in mat % i_sab_nuclides
    integer :: i_grid        ! index into logarithmic mapping array or material
                             ! union grid
    real(8) :: atom_density  ! atom density of a nuclide
    logical :: check_sab     ! should we check for S(a,b) table?
    type(Material), pointer :: mat ! current material

    ! Set all material macroscopic cross sections to zero
    material_xs % total          = ZERO
    material_xs % elastic        = ZERO
    material_xs % absorption     = ZERO
    material_xs % fission        = ZERO
    material_xs % nu_fission     = ZERO

    ! Exit subroutine if material is void
    if (p % material == MATERIAL_VOID) return

    mat => materials(p % material)

    ! Find energy index on energy grid
    if (grid_method == GRID_MAT_UNION) then
      i_grid = find_energy_index(mat, p % E)
    else if (grid_method == GRID_LOGARITHM) then
      i_grid = int(log(p % E/energy_min_neutron)/log_spacing)
    end if

    ! Determine if this material has S(a,b) tables
    check_sab = (mat % n_sab > 0)

    ! Initialize position in i_sab_nuclides
    j = 1

    ! Add contribution from each nuclide in material
    do i = 1, mat % n_nuclides
      ! ========================================================================
      ! CHECK FOR S(A,B) TABLE

      i_sab = 0

      ! Check if this nuclide matches one of the S(a,b) tables specified -- this
      ! relies on i_sab_nuclides being in sorted order
      if (check_sab) then
        if (i == mat % i_sab_nuclides(j)) then
          ! Get index in sab_tables
          i_sab = mat % i_sab_tables(j)

          ! If particle energy is greater than the highest energy for the S(a,b)
          ! table, don't use the S(a,b) table
          if (p % E > sab_tables(i_sab) % threshold_inelastic) i_sab = 0

          ! Increment position in i_sab_nuclides
          j = j + 1

          ! Don't check for S(a,b) tables if there are no more left
          if (j > mat % n_sab) check_sab = .false.
        end if
      end if

      ! ========================================================================
      ! CALCULATE MICROSCOPIC CROSS SECTION

      ! Determine microscopic cross sections for this nuclide
      i_nuclide = mat % nuclide(i)

      ! Calculate microscopic cross section for this nuclide
      if (p % E /= micro_xs(i_nuclide) % last_E) then
        call calculate_nuclide_xs(i_nuclide, i_sab, p % E, p % material, i, i_grid)
      else if (i_sab /= micro_xs(i_nuclide) % last_index_sab) then
        call calculate_nuclide_xs(i_nuclide, i_sab, p % E, p % material, i, i_grid)
      end if

      ! ========================================================================
      ! ADD TO MACROSCOPIC CROSS SECTION

      ! Copy atom density of nuclide in material
      atom_density = mat % atom_density(i)

      ! Add contributions to material macroscopic total cross section
      material_xs % total = material_xs % total + &
           atom_density * micro_xs(i_nuclide) % total

      ! Add contributions to material macroscopic scattering cross section
      material_xs % elastic = material_xs % elastic + &
           atom_density * micro_xs(i_nuclide) % elastic

      ! Add contributions to material macroscopic absorption cross section
      material_xs % absorption = material_xs % absorption + &
           atom_density * micro_xs(i_nuclide) % absorption

      ! Add contributions to material macroscopic fission cross section
      material_xs % fission = material_xs % fission + &
           atom_density * micro_xs(i_nuclide) % fission

      ! Add contributions to material macroscopic nu-fission cross section
      material_xs % nu_fission = material_xs % nu_fission + &
           atom_density * micro_xs(i_nuclide) % nu_fission
    end do

  end subroutine calculate_xs

!===============================================================================
! CALCULATE_NUCLIDE_XS determines microscopic cross sections for a nuclide of a
! given index in the nuclides array at the energy of the given particle
!===============================================================================

  subroutine calculate_nuclide_xs(i_nuclide, i_sab, E, i_mat, i_nuc_mat, i_log_union)
    integer, intent(in) :: i_nuclide ! index into nuclides array
    integer, intent(in) :: i_sab     ! index into sab_tables array
    real(8), intent(in) :: E         ! energy
    integer, intent(in) :: i_mat     ! index into materials array
    integer, intent(in) :: i_nuc_mat ! index into nuclides array for a material
    integer, intent(in) :: i_log_union ! index into logarithmic mapping array or
                                       ! material union energy grid

    integer :: i_grid ! index on nuclide energy grid
    integer :: i_low  ! lower logarithmic mapping index
    integer :: i_high ! upper logarithmic mapping index
    real(8) :: f      ! interp factor on nuclide energy grid
    type(Nuclide), pointer :: nuc
    type(Material),   pointer :: mat

    ! Set pointer to nuclide and material
    nuc => nuclides(i_nuclide)
    mat => materials(i_mat)

    ! Determine index on nuclide energy grid
    select case (grid_method)
    case (GRID_MAT_UNION)

      i_grid = mat % nuclide_grid_index(i_nuc_mat, i_log_union)

    case (GRID_LOGARITHM)
      ! Determine the energy grid index using a logarithmic mapping to reduce
      ! the energy range over which a binary search needs to be performed

      if (E < nuc % energy(1)) then
        i_grid = 1
      elseif (E > nuc % energy(nuc % n_grid)) then
        i_grid = nuc % n_grid - 1
      else
        ! Determine bounding indices based on which equal log-spaced interval
        ! the energy is in
        i_low  = nuc % grid_index(i_log_union)
        i_high = nuc % grid_index(i_log_union + 1) + 1

        ! Perform binary search over reduced range
        i_grid = binary_search(nuc % energy(i_low:i_high), &
             i_high - i_low + 1, E) + i_low - 1
      end if

    case (GRID_NUCLIDE)
      ! Perform binary search on the nuclide energy grid in order to determine
      ! which points to interpolate between

      if (E <= nuc % energy(1)) then
        i_grid = 1
      elseif (E > nuc % energy(nuc % n_grid)) then
        i_grid = nuc % n_grid - 1
      else
        i_grid = binary_search(nuc % energy, nuc % n_grid, E)
      end if

    end select

    ! check for rare case where two energy points are the same
    if (nuc % energy(i_grid) == nuc % energy(i_grid+1)) i_grid = i_grid + 1

    ! calculate interpolation factor
    f = (E - nuc%energy(i_grid))/(nuc%energy(i_grid+1) - nuc%energy(i_grid))

    micro_xs(i_nuclide) % index_grid    = i_grid
    micro_xs(i_nuclide) % interp_factor = f

    ! Initialize sab treatment to false
    micro_xs(i_nuclide) % index_sab   = NONE
    micro_xs(i_nuclide) % elastic_sab = ZERO

    ! Initialize URR probability table treatment to false
    micro_xs(i_nuclide) % use_ptable  = .false.

    ! Initialize nuclide cross-sections to zero
    micro_xs(i_nuclide) % fission    = ZERO
    micro_xs(i_nuclide) % nu_fission = ZERO

    ! Calculate microscopic nuclide total cross section
    micro_xs(i_nuclide) % total = (ONE - f) * nuc % total(i_grid) &
         + f * nuc % total(i_grid+1)

    ! Calculate microscopic nuclide elastic cross section
    micro_xs(i_nuclide) % elastic = (ONE - f) * nuc % elastic(i_grid) &
         + f * nuc % elastic(i_grid+1)

    ! Calculate microscopic nuclide absorption cross section
    micro_xs(i_nuclide) % absorption = (ONE - f) * nuc % absorption( &
         i_grid) + f * nuc % absorption(i_grid+1)

    if (nuc % fissionable) then
      ! Calculate microscopic nuclide total cross section
      micro_xs(i_nuclide) % fission = (ONE - f) * nuc % fission(i_grid) &
           + f * nuc % fission(i_grid+1)

      ! Calculate microscopic nuclide nu-fission cross section
      micro_xs(i_nuclide) % nu_fission = (ONE - f) * nuc % nu_fission( &
           i_grid) + f * nuc % nu_fission(i_grid+1)
    end if

    ! If there is S(a,b) data for this nuclide, we need to do a few
    ! things. Since the total cross section was based on non-S(a,b) data, we
    ! need to correct it by subtracting the non-S(a,b) elastic cross section and
    ! then add back in the calculated S(a,b) elastic+inelastic cross section.

    if (i_sab > 0) call calculate_sab_xs(i_nuclide, i_sab, E)

    ! if the particle is in the unresolved resonance range and there are
    ! probability tables, we need to determine cross sections from the table

    if (urr_ptables_on .and. nuc % urr_present) then
      if (E > nuc % urr_data % energy(1) .and. &
           E < nuc % urr_data % energy(nuc % urr_data % n_energy)) then
        call calculate_urr_xs(i_nuclide, E)
      end if
    end if

    micro_xs(i_nuclide) % last_E = E
    micro_xs(i_nuclide) % last_index_sab = i_sab

  end subroutine calculate_nuclide_xs

!===============================================================================
! CALCULATE_SAB_XS determines the elastic and inelastic scattering
! cross-sections in the thermal energy range. These cross sections replace
! whatever data were taken from the normal Nuclide table.
!===============================================================================

  subroutine calculate_sab_xs(i_nuclide, i_sab, E)

    integer, intent(in) :: i_nuclide ! index into nuclides array
    integer, intent(in) :: i_sab     ! index into sab_tables array
    real(8), intent(in) :: E         ! energy

    integer :: i_grid    ! index on S(a,b) energy grid
    real(8) :: f         ! interp factor on S(a,b) energy grid
    real(8) :: inelastic ! S(a,b) inelastic cross section
    real(8) :: elastic   ! S(a,b) elastic cross section
    type(SAlphaBeta), pointer :: sab

    ! Set flag that S(a,b) treatment should be used for scattering
    micro_xs(i_nuclide) % index_sab = i_sab

    ! Get pointer to S(a,b) table
    sab => sab_tables(i_sab)

    ! Get index and interpolation factor for inelastic grid
    if (E < sab % inelastic_e_in(1)) then
      i_grid = 1
      f = ZERO
    else
      i_grid = binary_search(sab % inelastic_e_in, sab % n_inelastic_e_in, E)
      f = (E - sab%inelastic_e_in(i_grid)) / &
           (sab%inelastic_e_in(i_grid+1) - sab%inelastic_e_in(i_grid))
    end if

    ! Calculate S(a,b) inelastic scattering cross section
    inelastic = (ONE - f) * sab % inelastic_sigma(i_grid) + &
         f * sab % inelastic_sigma(i_grid + 1)

    ! Check for elastic data
    if (E < sab % threshold_elastic) then
      ! Determine whether elastic scattering is given in the coherent or
      ! incoherent approximation. For coherent, the cross section is
      ! represented as P/E whereas for incoherent, it is simply P

      if (sab % elastic_mode == SAB_ELASTIC_EXACT) then
        if (E < sab % elastic_e_in(1)) then
          ! If energy is below that of the lowest Bragg peak, the elastic
          ! cross section will be zero
          elastic = ZERO
        else
          i_grid = binary_search(sab % elastic_e_in, &
               sab % n_elastic_e_in, E)
          elastic = sab % elastic_P(i_grid) / E
        end if
      else
        ! Determine index on elastic energy grid
        if (E < sab % elastic_e_in(1)) then
          i_grid = 1
        else
          i_grid = binary_search(sab % elastic_e_in, &
               sab % n_elastic_e_in, E)
        end if

        ! Get interpolation factor for elastic grid
        f = (E - sab%elastic_e_in(i_grid))/(sab%elastic_e_in(i_grid+1) - &
             sab%elastic_e_in(i_grid))

        ! Calculate S(a,b) elastic scattering cross section
        elastic = (ONE - f) * sab % elastic_P(i_grid) + &
             f * sab % elastic_P(i_grid + 1)
      end if
    else
      ! No elastic data
      elastic = ZERO
    end if

    ! Correct total and elastic cross sections
    micro_xs(i_nuclide) % total = micro_xs(i_nuclide) % total - &
         micro_xs(i_nuclide) % elastic + inelastic + elastic
    micro_xs(i_nuclide) % elastic = inelastic + elastic

    ! Store S(a,b) elastic cross section for sampling later
    micro_xs(i_nuclide) % elastic_sab = elastic

  end subroutine calculate_sab_xs

!===============================================================================
! CALCULATE_URR_XS determines cross sections in the unresolved resonance range
! from probability tables
!===============================================================================

  subroutine calculate_urr_xs(i_nuclide, E)

    integer, intent(in) :: i_nuclide ! index into nuclides array
    real(8), intent(in) :: E         ! energy

    integer :: i_energy     ! index for energy
    integer :: i_low        ! band index at lower bounding energy
    integer :: i_up         ! band index at upper bounding energy
    real(8) :: f            ! interpolation factor
    real(8) :: r            ! pseudo-random number
    real(8) :: elastic      ! elastic cross section
    real(8) :: capture      ! (n,gamma) cross section
    real(8) :: fission      ! fission cross section
    real(8) :: inelastic    ! inelastic cross section
<<<<<<< HEAD
    type(UrrData), pointer   :: urr
    type(Nuclide), pointer :: nuc
=======
>>>>>>> 9c020cfb

    micro_xs(i_nuclide) % use_ptable = .true.

    associate (nuc => nuclides(i_nuclide), urr => nuclides(i_nuclide) % urr_data)
      ! determine energy table
      i_energy = 1
      do
        if (E < urr % energy(i_energy + 1)) exit
        i_energy = i_energy + 1
      end do

      ! determine interpolation factor on table
      f = (E - urr % energy(i_energy)) / &
           (urr % energy(i_energy + 1) - urr % energy(i_energy))

      ! sample probability table using the cumulative distribution

      ! Random numbers for xs calculation are sampled from a separated stream.
      ! This guarantees the randomness and, at the same time, makes sure we reuse
      ! random number for the same nuclide at different temperatures, therefore
      ! preserving correlation of temperature in probability tables.
      call prn_set_stream(STREAM_URR_PTABLE)
      r = future_prn(int(nuc_zaid_dict % get_key(nuc % zaid), 8))
      call prn_set_stream(STREAM_TRACKING)

      i_low = 1
      do
        if (urr % prob(i_energy, URR_CUM_PROB, i_low) > r) exit
        i_low = i_low + 1
      end do
      i_up = 1
      do
        if (urr % prob(i_energy + 1, URR_CUM_PROB, i_up) > r) exit
        i_up = i_up + 1
      end do

      ! determine elastic, fission, and capture cross sections from probability
      ! table
      if (urr % interp == LINEAR_LINEAR) then
        elastic = (ONE - f) * urr % prob(i_energy, URR_ELASTIC, i_low) + &
             f * urr % prob(i_energy + 1, URR_ELASTIC, i_up)
        fission = (ONE - f) * urr % prob(i_energy, URR_FISSION, i_low) + &
             f * urr % prob(i_energy + 1, URR_FISSION, i_up)
        capture = (ONE - f) * urr % prob(i_energy, URR_N_GAMMA, i_low) + &
             f * urr % prob(i_energy + 1, URR_N_GAMMA, i_up)
      elseif (urr % interp == LOG_LOG) then
        ! Get logarithmic interpolation factor
        f = log(E / urr % energy(i_energy)) / &
             log(urr % energy(i_energy + 1) / urr % energy(i_energy))

        ! Calculate elastic cross section/factor
        elastic = ZERO
        if (urr % prob(i_energy, URR_ELASTIC, i_low) > ZERO .and. &
             urr % prob(i_energy + 1, URR_ELASTIC, i_up) > ZERO) then
          elastic = exp((ONE - f) * log(urr % prob(i_energy, URR_ELASTIC, &
               i_low)) + f * log(urr % prob(i_energy + 1, URR_ELASTIC, &
               i_up)))
        end if

        ! Calculate fission cross section/factor
        fission = ZERO
        if (urr % prob(i_energy, URR_FISSION, i_low) > ZERO .and. &
             urr % prob(i_energy + 1, URR_FISSION, i_up) > ZERO) then
          fission = exp((ONE - f) * log(urr % prob(i_energy, URR_FISSION, &
               i_low)) + f * log(urr % prob(i_energy + 1, URR_FISSION, &
               i_up)))
        end if

        ! Calculate capture cross section/factor
        capture = ZERO
        if (urr % prob(i_energy, URR_N_GAMMA, i_low) > ZERO .and. &
             urr % prob(i_energy + 1, URR_N_GAMMA, i_up) > ZERO) then
          capture = exp((ONE - f) * log(urr % prob(i_energy, URR_N_GAMMA, &
               i_low)) + f * log(urr % prob(i_energy + 1, URR_N_GAMMA, &
               i_up)))
        end if
      end if

      ! Determine treatment of inelastic scattering
      inelastic = ZERO
      if (urr % inelastic_flag > 0) then
        ! Get index on energy grid and interpolation factor
        i_energy = micro_xs(i_nuclide) % index_grid
        f = micro_xs(i_nuclide) % interp_factor

        ! Determine inelastic scattering cross section
        associate (rxn => nuc % reactions(nuc % urr_inelastic))
          if (i_energy >= rxn % threshold) then
            inelastic = (ONE - f) * rxn % sigma(i_energy - rxn%threshold + 1) + &
                 f * rxn % sigma(i_energy - rxn%threshold + 2)
          end if
        end associate
      end if

      ! Multiply by smooth cross-section if needed
      if (urr % multiply_smooth) then
        elastic = elastic * micro_xs(i_nuclide) % elastic
        capture = capture * (micro_xs(i_nuclide) % absorption - &
             micro_xs(i_nuclide) % fission)
        fission = fission * micro_xs(i_nuclide) % fission
      end if

      ! Check for negative values
      if (elastic < ZERO) elastic = ZERO
      if (fission < ZERO) fission = ZERO
      if (capture < ZERO) capture = ZERO

      ! Set elastic, absorption, fission, and total cross sections. Note that the
      ! total cross section is calculated as sum of partials rather than using the
      ! table-provided value
      micro_xs(i_nuclide) % elastic = elastic
      micro_xs(i_nuclide) % absorption = capture + fission
      micro_xs(i_nuclide) % fission = fission
      micro_xs(i_nuclide) % total = elastic + inelastic + capture + fission

      ! Determine nu-fission cross section
      if (nuc % fissionable) then
        micro_xs(i_nuclide) % nu_fission = nuc % nu(E, EMISSION_TOTAL) * &
             micro_xs(i_nuclide) % fission
      end if
    end associate

  end subroutine calculate_urr_xs

!===============================================================================
! FIND_ENERGY_INDEX determines the index on the union energy grid at a certain
! energy
!===============================================================================

  pure function find_energy_index(mat, E) result(i)
    type(Material), intent(in) :: mat ! pointer to current material
    real(8),        intent(in) :: E   ! energy of particle
    integer                    :: i   ! energy grid index

    ! if the energy is outside of energy grid range, set to first or last
    ! index. Otherwise, do a binary search through the union energy grid.
    if (E <= mat % e_grid(1)) then
      i = 1
    elseif (E > mat % e_grid(mat % n_grid)) then
      i = mat % n_grid - 1
    else
      i = binary_search(mat % e_grid, mat % n_grid, E)
    end if

  end function find_energy_index

!===============================================================================
! 0K_ELASTIC_XS determines the microscopic 0K elastic cross section
! for a given nuclide at the trial relative energy used in resonance scattering
!===============================================================================

  pure function elastic_xs_0K(E, nuc) result(xs_out)
    real(8),       intent(in)    :: E      ! trial energy
    type(Nuclide), intent(in) :: nuc    ! target nuclide at temperature
    real(8)                      :: xs_out ! 0K xs at trial energy

    integer :: i_grid ! index on nuclide energy grid
    real(8) :: f      ! interp factor on nuclide energy grid

    ! Determine index on nuclide energy grid
    if (E < nuc % energy_0K(1)) then
      i_grid = 1
    elseif (E > nuc % energy_0K(nuc % n_grid_0K)) then
      i_grid = nuc % n_grid_0K - 1
    else
      i_grid = binary_search(nuc % energy_0K, nuc % n_grid_0K, E)
    end if

    ! check for rare case where two energy points are the same
    if (nuc % energy_0K(i_grid) == nuc % energy_0K(i_grid+1)) then
      i_grid = i_grid + 1
    end if

    ! calculate interpolation factor
    f = (E - nuc % energy_0K(i_grid)) &
         & / (nuc % energy_0K(i_grid + 1) - nuc % energy_0K(i_grid))

    ! Calculate microscopic nuclide elastic cross section
    xs_out = (ONE - f) * nuc % elastic_0K(i_grid) &
         & + f * nuc % elastic_0K(i_grid + 1)

  end function elastic_xs_0K

end module cross_section<|MERGE_RESOLUTION|>--- conflicted
+++ resolved
@@ -361,11 +361,6 @@
     real(8) :: capture      ! (n,gamma) cross section
     real(8) :: fission      ! fission cross section
     real(8) :: inelastic    ! inelastic cross section
-<<<<<<< HEAD
-    type(UrrData), pointer   :: urr
-    type(Nuclide), pointer :: nuc
-=======
->>>>>>> 9c020cfb
 
     micro_xs(i_nuclide) % use_ptable = .true.
 
@@ -518,9 +513,9 @@
 !===============================================================================
 
   pure function elastic_xs_0K(E, nuc) result(xs_out)
-    real(8),       intent(in)    :: E      ! trial energy
+    real(8),       intent(in) :: E      ! trial energy
     type(Nuclide), intent(in) :: nuc    ! target nuclide at temperature
-    real(8)                      :: xs_out ! 0K xs at trial energy
+    real(8)                   :: xs_out ! 0K xs at trial energy
 
     integer :: i_grid ! index on nuclide energy grid
     real(8) :: f      ! interp factor on nuclide energy grid
