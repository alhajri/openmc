--- conflicted
+++ resolved
@@ -355,14 +355,10 @@
   }
 
   // Score flux derivative accumulators for differential tallies.
-<<<<<<< HEAD
-  if (!model::active_tallies.empty()) score_collision_derivative(this);
+  if (!model::active_tallies.empty()) score_collision_derivative(*this);
 
   // Score flux sensitivity accumulators for differential tallies.
-  if (!model::active_tallies.empty()) score_collision_sensitivity(this);
-=======
-  if (!model::active_tallies.empty()) score_collision_derivative(*this);
->>>>>>> 65d2d867
+  if (!model::active_tallies.empty()) score_collision_sensitivity(*this);
 }
 
 void
