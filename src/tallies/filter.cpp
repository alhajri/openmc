--- conflicted
+++ resolved
@@ -128,27 +128,19 @@
   } else if (type == "energy") {
     return Filter::create<EnergyFilter>(id);
   } else if (type == "energyout") {
-<<<<<<< HEAD
-    model::tally_filters.push_back(std::make_unique<EnergyoutFilter>());
+    return Filter::create<EnergyoutFilter>(id);
   } else if (type == "parentenergy") {
-    model::tally_filters.push_back(std::make_unique<ParentEnergyFilter>());
+    return Filter::create<ParentEnergyFilter>(id);
   } else if (type == "importance") {
-    model::tally_filters.push_back(std::make_unique<ImportanceFilter>());
-=======
-    return Filter::create<EnergyoutFilter>(id);
->>>>>>> 37ac486f
+    return Filter::create<ImportanceFilter>(id);
   } else if (type == "legendre") {
     return Filter::create<LegendreFilter>(id);
   } else if (type == "material") {
     return Filter::create<MaterialFilter>(id);
   } else if (type == "mesh") {
-<<<<<<< HEAD
-    model::tally_filters.push_back(std::make_unique<MeshFilter>());
+    return Filter::create<MeshFilter>(id);
   } else if (type == "meshborn") {
-    model::tally_filters.push_back(std::make_unique<MeshbornFilter>());
-=======
-    return Filter::create<MeshFilter>(id);
->>>>>>> 37ac486f
+    return Filter::create<MeshbornFilter>(id);
   } else if (type == "meshsurface") {
     return Filter::create<MeshSurfaceFilter>(id);
   } else if (type == "mu") {
