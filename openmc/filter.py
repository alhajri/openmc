--- conflicted
+++ resolved
@@ -180,17 +180,8 @@
     # FIXME
     @num_bins.setter
     def num_bins(self, num_bins):
-<<<<<<< HEAD
         check_type('filter num_bins', num_bins, Integral)
         check_greater_than('filter num_bins', num_bins, 0, equality=True)
-=======
-        if not isinstance(num_bins, Integral) or num_bins < 0:
-            msg = 'Unable to set the number of bins "{0}" for a "{1}" Filter ' \
-                  'since it is not a positive ' \
-                  'integer'.format(num_bins, self.type)
-            raise ValueError(msg)
-
->>>>>>> 895a5ca3
         self._num_bins = num_bins
 
     @mesh.setter
