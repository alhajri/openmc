from collections import Iterable
from numbers import Integral

import numpy as np

def _isinstance(value, expected_type):
    """A Numpy-aware replacement for isinstance"""
    np_ints = [np.intc, np.intp, np.int8, np.int16, np.int32, np.int64,
               np.uint8, np.uint16, np.uint32, np.uint64]
    if expected_type is Integral:
        types = np_ints + [Integral]
        return any(isinstance(value, t) for t in types)
    return isinstance(value, expected_type)

def check_type(name, value, expected_type, expected_iter_type=None):
    """Ensure that an object is of an expected type. Optionally, if the object is
    iterable, check that each element is of a particular type.

    Parameters
    ----------
    name : str
        Description of value being checked
    value : object
        Object to check type of
    expected_type : type
        type to check object against
    expected_iter_type : type or None, optional
        Expected type of each element in value, assuming it is iterable. If
        None, no check will be performed.

    """

<<<<<<< HEAD
    if not _isinstance(value, expected_type):
        msg = 'Unable to set {0} to {1} which is not of type {2}'.format(
=======
    if not isinstance(value, expected_type):
        msg = 'Unable to set "{0}" to "{1}" which is not of type "{2}"'.format(
>>>>>>> 327600de
            name, value, expected_type.__name__)
        raise ValueError(msg)

    if expected_iter_type:
        for item in value:
<<<<<<< HEAD
            if not _isinstance(item, expected_iter_type):
                msg = 'Unable to set {0} to {1} since each item must be ' \
                      'of type {2}'.format(name, value,
=======
            if not isinstance(item, expected_iter_type):
                msg = 'Unable to set "{0}" to "{1}" since each item must be ' \
                      'of type "{2}"'.format(name, value,
>>>>>>> 327600de
                                           expected_iter_type.__name__)
                raise ValueError(msg)


def check_iterable_type(name, value, expected_type, min_depth=1, max_depth=1):
    """Ensure that an object is an iterable containing an expected type.

    Parameters
    ----------
    name : str
        Description of value being checked
    value : Iterable
        Iterable, possibly of other iterables, that should ultimately contain
        the expected type
    expected_type : type
        type that the iterable should contain
    min_depth : int
        The minimum number of layers of nested iterables there should be before
        reaching the ultimately contained items
    max_depth : int
        The maximum number of layers of nested iterables ...
    """
    # Initialize the tree at the very first item.
    tree = [value]
    index = [0]

    # Traverse the tree.
    while index[0] != len(tree[0]):
        # If we are done with this level of the tree, go to the next branch on
        # the level above this one.
        if index[-1] == len(tree[-1]):
            del index[-1]
            del tree[-1]
            index[-1] += 1
            continue

        # Get a string representation of the current index in case we raise an
        # exception.
        form = '[' + '{:d}, '*(len(index)-1) + '{:d}]'
        ind_str = form.format(*index)

        # What is the current item we are looking at?
        current_item = tree[-1][index[-1]]

        # If this item is of the expected type, then we've reached the bottom
        # level of this branch.
        if _isinstance(current_item, expected_type):
            # Is this deep enough?
            if len(tree) < min_depth:
                msg = 'Error setting {0}: The item at {1} does not meet the ' \
                      'minimum depth of {2}'.format(name, ind_str, min_depth)
                raise ValueError(msg)

            # This item is okay.  Move on to the next item.
            index[-1] += 1

        # If this item is not of the expected type, then it's either an error or
        # another level of the tree that we need to pursue deeper.
        else:
            if isinstance(current_item, Iterable):
                # The tree goes deeper here, let's explore it.
                tree.append(current_item)
                index.append(0)

                # But first, have we exceeded the max depth?
                if len(tree) > max_depth:
                    msg = 'Error setting {0}: Found an iterable at {1}, items '\
                          'in that iterable excceed the maximum depth of {2}' \
                          .format(name, ind_str, max_depth)
                    raise ValueError(msg)

            else:
                # This item is completely unexected.
                msg = "Error setting {0}: Items must be of type '{1}', but " \
                      "item at {2} is of type '{3}'"\
                      .format(name, expected_type.__name__, ind_str,
                              type(current_item).__name__)
                raise ValueError(msg)


def check_length(name, value, length_min, length_max=None):
    """Ensure that a sized object has length within a given range.

    Parameters
    ----------
    name : str
        Description of value being checked
    value : collections.Sized
        Object to check length of
    length_min : int
        Minimum length of object
    length_max : int or None, optional
        Maximum length of object. If None, it is assumed object must be of
        length length_min.

    """

    if length_max is None:
        if len(value) != length_min:
            msg = 'Unable to set "{0}" to "{1}" since it must be of ' \
                  'length "{2}"'.format(name, value, length_min)
            raise ValueError(msg)
    elif not length_min <= len(value) <= length_max:
        if length_min == length_max:
            msg = 'Unable to set "{0}" to "{1}" since it must be of ' \
                  'length "{2}"'.format(name, value, length_min)
        else:
            msg = 'Unable to set "{0}" to "{1}" since it must have length ' \
                  'between "{2}" and "{3}"'.format(name, value, length_min,
                                               length_max)
        raise ValueError(msg)


def check_value(name, value, accepted_values):
    """Ensure that an object's value is contained in a set of acceptable values.

    Parameters
    ----------
    name : str
        Description of value being checked
    value : collections.Iterable
        Object to check
    accepted_values : collections.Container
        Container of acceptable values

    """

    if value not in accepted_values:
        msg = 'Unable to set "{0}" to "{1}" since it is not in "{2}"'.format(
            name, value, accepted_values)
        raise ValueError(msg)

def check_less_than(name, value, maximum, equality=False):
    """Ensure that an object's value is less than a given value.

    Parameters
    ----------
    name : str
        Description of the value being checked
    value : object
        Object to check
    maximum : object
        Maximum value to check against
    equality : bool, optional
        Whether equality is allowed. Defaluts to False.

    """

    if equality:
        if value > maximum:
            msg = 'Unable to set "{0}" to "{1}" since it is greater than ' \
                  '"{2}"'.format(name, value, maximum)
            raise ValueError(msg)
    else:
        if value >= maximum:
            msg = 'Unable to set "{0}" to "{1}" since it is greater than ' \
                  'or equal to "{2}"'.format(name, value, maximum)
            raise ValueError(msg)

def check_greater_than(name, value, minimum, equality=False):
    """Ensure that an object's value is less than a given value.

    Parameters
    ----------
    name : str
        Description of the value being checked
    value : object
        Object to check
    minimum : object
        Minimum value to check against
    equality : bool, optional
        Whether equality is allowed. Defaluts to False.

    """

    if equality:
        if value < minimum:
            msg = 'Unable to set "{0}" to "{1}" since it is less than ' \
                  '"{2}"'.format(name, value, minimum)
            raise ValueError(msg)
    else:
        if value <= minimum:
            msg = 'Unable to set "{0}" to "{1}" since it is less than ' \
                  'or equal to "{2}"'.format(name, value, minimum)
            raise ValueError(msg)<|MERGE_RESOLUTION|>--- conflicted
+++ resolved
@@ -30,27 +30,16 @@
 
     """
 
-<<<<<<< HEAD
     if not _isinstance(value, expected_type):
-        msg = 'Unable to set {0} to {1} which is not of type {2}'.format(
-=======
-    if not isinstance(value, expected_type):
         msg = 'Unable to set "{0}" to "{1}" which is not of type "{2}"'.format(
->>>>>>> 327600de
             name, value, expected_type.__name__)
         raise ValueError(msg)
 
     if expected_iter_type:
         for item in value:
-<<<<<<< HEAD
             if not _isinstance(item, expected_iter_type):
-                msg = 'Unable to set {0} to {1} since each item must be ' \
-                      'of type {2}'.format(name, value,
-=======
-            if not isinstance(item, expected_iter_type):
                 msg = 'Unable to set "{0}" to "{1}" since each item must be ' \
                       'of type "{2}"'.format(name, value,
->>>>>>> 327600de
                                            expected_iter_type.__name__)
                 raise ValueError(msg)
 
@@ -100,7 +89,7 @@
         if _isinstance(current_item, expected_type):
             # Is this deep enough?
             if len(tree) < min_depth:
-                msg = 'Error setting {0}: The item at {1} does not meet the ' \
+                msg = 'Error setting "{0}": The item at {1} does not meet the '\
                       'minimum depth of {2}'.format(name, ind_str, min_depth)
                 raise ValueError(msg)
 
